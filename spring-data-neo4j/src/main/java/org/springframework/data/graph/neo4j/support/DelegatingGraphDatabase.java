--- conflicted
+++ resolved
@@ -25,16 +25,9 @@
 import org.springframework.core.convert.ConversionService;
 import org.springframework.data.graph.core.GraphDatabase;
 import org.springframework.data.graph.core.Property;
-<<<<<<< HEAD
 import org.springframework.data.graph.neo4j.support.query.ConversionServiceQueryResultConverter;
 import org.springframework.data.graph.neo4j.support.query.EmbeddedQueryEngine;
 import org.springframework.data.graph.neo4j.support.query.QueryEngine;
-import org.springframework.data.graph.neo4j.support.query.QueryResultConverter;
-=======
-import org.springframework.data.graph.neo4j.support.query.EmbeddedQueryEngine;
-import org.springframework.data.graph.neo4j.support.query.QueryEngine;
->>>>>>> 12b393e3
-
 import java.util.Map;
 
 /**
@@ -134,16 +127,12 @@
 
     @Override
     public QueryEngine queryEngineFor(EmbeddedQueryEngine.Type type) {
-<<<<<<< HEAD
         return new EmbeddedQueryEngine(delegate, createResultConverter());
     }
 
     private ConversionServiceQueryResultConverter createResultConverter() {
         if (conversionService == null) return null;
         return new ConversionServiceQueryResultConverter(conversionService);
-=======
-        return new EmbeddedQueryEngine(delegate);
->>>>>>> 12b393e3
     }
 
     public void shutdown() {
